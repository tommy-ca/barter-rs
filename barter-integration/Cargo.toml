--- conflicted
+++ resolved
@@ -1,10 +1,6 @@
 [package]
 name = "barter-integration"
-<<<<<<< HEAD
-version = "0.9.0"
-=======
 version = "0.9.1"
->>>>>>> 845f80c0
 edition = "2024"
 authors = ["JustAStream <justastream.code@gmail.com>"]
 license = "MIT"
@@ -21,7 +17,7 @@
 
 [dependencies]
 # Barter Ecosystem
-barter-instrument = { workspace = true }
+barter-instrument = { path = "../barter-instrument", version = "0.2.0" }
 
 # Logging
 tracing = { workspace = true }
